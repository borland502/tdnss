# Copyright: (c) 2022, JulioLoayzaM
# GPL-3.0-only (see COPYING or https://www.gnu.org/licenses/gpl-3.0.txt)

import logging
import requests

from dataclasses import dataclass
from typing import Dict, Tuple

from tdnss import config
from tdnss import OK, ERROR, INVALID_TOKEN, INIT_ERROR
from tdnss.baseresponse import BaseResponse

log = logging.getLogger(__name__)


@dataclass
class ConnectionResponse(BaseResponse):
    """A response from Connection.

    For more information, see BaseResponse.
    """


class Connection:
    """A connection to the DNS server API.

    Assumes server_url is in the form 'http://<server address>/api'.

    See https://github.com/TechnitiumSoftware/DnsServer/blob/master/APIDOCS.md
    for the API documentation.
    """

    def __init__(
        self,
        server_url: str = "http://127.0.0.1:5380",
        api_token: str = "",
        auto_login: bool = False,
    ):
        """A connection to the DNS server API.

        For regular use, the server's URL and an API token are needed. If the config
        file exists with the correct info, use the auto_login flag to load it.
        The config file takes precedence.

        To log in with the username/password, only the server URL is required.

        Args:
            server_url:
                The server's URL. The '/api' suffix is added if it was not already
                in the URL.
            api_token:
                An API token. It is assumed to be valid, as no tests are performed.
                If the config file exists, you can use the auto_login flag to load
                the token. Else, use the login method to create a session token.
                To modify this token after creating the Connection, use the
                _set_current_token method.
            auto_login:
                Whether to login automatically when creating a Connection. This loads
                an API token from the config file if it exists.
                Otherwise the user has to call the login method before using other
                methods or an error is raised.

        Note:
            If auto-login is enabled, the server URL is taken from the configuration
            file, meaning that any value given when creating a Connection is ignored.
        """
        # append the '/api' suffix to the server_url if it is missing
        if server_url:
            if not server_url.endswith("/api"):
                if server_url[-1] != "/":
                    server_url += "/"
                server_url += "api"

        self.server_url = server_url
        self.token = api_token

        self.session_token: str = ""
        self.params: Dict[str, str] = {"token": self.token}

        if auto_login:
            self._auto_login()

    ################################ Internal methods ################################

    def _get_status(self, response: requests.Response) -> int:
        """Gets the API response's status from the request Response.

        Args:
            response: The request Response.

        Returns:
            int: The status code.
        """
        try:
            d = response.json()
        except requests.JSONDecodeError as error:
            log.debug(f"JSONDecodeError: {error}")
            return ERROR
        except Exception as error:
            log.debug(error)
            return ERROR

        status = d.get("status")
        if status == "ok":
            return OK
        if status == "error":
            return ERROR
        return INVALID_TOKEN

    def _is_ok(self, response: requests.Response) -> bool:
        """Checks whether the received status is OK.

        Args:
            response: The response to check.

        Returns:
            bool: True is status == OK, False otherwise.
        """
        return self._get_status(response) == OK

    def _get_error_message(self, response: requests.Response) -> str:
        """Gets the error message from a response.

        Args:
            response: Response obtained from a request.

        Returns:
            str: The error message received.
        """
        if self._get_status(response) == ERROR:
            try:
                d = response.json()
            except requests.JSONDecodeError as error:
                log.debug(f"JSONDecodeError: {error}")
                return "An error occurred while decoding the server response"
            except Exception as error:
                log.debug(error)
                return "Unknown error, check the logs"

            msg = d.get("errorMessage")
            return msg

        elif self._get_status(response) == INVALID_TOKEN:
            if self.token is None:
                return "No session token, login first"
            return "The token is invalid, try loging back in"

    def _check_token(self) -> bool:
        """Check whether the current session token, if it exists, is still valid.

        Returns:
            bool: True if the token is present and valid, False otherwise.

        Note:
            This is a legacy method, meant to test session tokens and not non-expiring
            API tokens. The API path is obsolete since version 9.0 of the server.
        """
        # TODO: deprecate this method.

        if not self.server_url.startswith("http"):
            log.warning(
                "Invalid server URL, it must begin with the protocol (HTTP/HTTPS)"
            )
            return False

        if self.token is None:
            return False

        # this API path is deprecated
        url = f"{self.server_url}/checkForUpdate"
        params = {"token": self.token}

        r = requests.get(url, params=params)

        if self._is_ok(r):
            return True
        else:
            log.debug(self._get_error_message(r))
            return False

    def _set_current_token(self, token: str) -> None:
        """Set this Connection's token.

        Args:
            token: The API token to use.
        """

        self.token = token
        self.params["token"] = token

    def _get(
        self, path: str, params: Dict[str, str] = None, stream=False
    ) -> requests.Response:
        """Perform the GET request.

        If a token is set, use it without checking whether it is valid. Otherwise,
        it means that the user has not logged in so an exception is raised.

        Args:
            path:
                The API path to GET. It is the last part of the URL, after '/api/'.
                For example, if the URL is https://<server address>/api/user/login,
                path corresponds to the 'user/login' part.
            params:
                The parameters to use. Defaults to an empty Dict. Normally, there is no
                need to include the token in these parameters, see note below.
            stream:
                It is passed as is to requests' get. Defaults to False.

        Returns:
            requests.Response: The response received.

        Raises:
            Exception: If the token is not set, i.e. the user has not logged in.

        Note:
            If the Connection has an API token, set either when it was created or by
            _auto_login, it is automatically added to the params. However, there may be
            cases where another API token or a session token must be used. To do so,
            simply include the token in the params dict and it will be used instead of
            the API token.
            If the Connection does not have an API token, then a token *must* be in the
            given params.
        """

        # Handle default val for dict.  See https://codeberg.org/JulioLoayzaM/tdnss/pulls/1#issuecomment-1020343
        params = params if params is not None else {}

        # Check if an API token is set or the user is using another token in params.
        if self.token is None and params.get("token", None) is None:
            log.error("You have to log in first")
            raise Exception("Must login before using _get")

        url = f"{self.server_url}/{path}"

        full_params = {**self.params, **params}

        return requests.get(url, params=full_params, stream=stream)

    def _auto_login(self) -> ConnectionResponse:
        """Reads the server URL and API token from the config file.

        If found, the API token is assumed to be valid.

        Returns:
            ConnectionResponse: With status and message.

            status:
                Can be INIT_ERROR, which indicates a configuration problem that may be
                solved by calling config.init_config.
            message:
                If an error occurred.
        """

        response = config.read_config()

        if response.is_ok():
            data: Tuple[str, str] = response.data
            server_url, api_token = data

            if not api_token:
                log.warning("No API token found in config file")
                return ConnectionResponse(
                    ERROR, "Can't auto-login without an API token"
                )

            self.server_url = server_url
            self._set_current_token(api_token)
            log.debug("API token found")

        else:
            error = "INIT_ERROR" if response.status == INIT_ERROR else "ERROR"
            log.debug(f"{error} when calling read_config")
            return ConnectionResponse(response.status, response.message)

    def login(
        self, username: str = "admin", password: str = "admin"
    ) -> ConnectionResponse:
        """Gets a new session token.

        Not to be confused with the new non-expiring API tokens, which can be generated
        with a session token.

        Args:
            username:
                The username. The server default is admin.
            password:
                The user's password. The server default is admin.

        Returns:
            ConnectionResponse: With status and message.

        Note:
            Session tokens expire 30 minutes after the last API call.
        """
        url = f"{self.server_url}/user/login"
        params = {"user": username, "pass": password}

        r = requests.get(url, params=params)

        if self._is_ok(r):
            self.session_token = r.json().get("token")
            self._set_current_token(self.session_token)
            return ConnectionResponse(OK, "Logged in")

        log.debug(self._get_error_message(r))
        return ConnectionResponse(ERROR, "Can't log in")

    def create_api_token(
        self, username: str, password: str, token_name: str, save: bool = True
    ) -> ConnectionResponse:
        """Creates a non-expiring API token.

        Introduced in version 9.0 of the server, they are the preferred method of
        authentication.

        Args:
            username:
                The username of the current user.
            password:
                The user's password.
            token_name:
                A name given to the token to identify it in the web UI.
            save:
                Whether to save the new token to the config file. Defaults to True.

        Returns:
            ConnectionResponse: With status and message.
        """

        params = {"user": username, "pass": password, "tokenName": token_name}

        r = self._get("user/createToken", params)

        if self._is_ok(r):
            token = r.json().get("token")
            self._set_current_token(token)

            if save:
                response = config.modify_config(self.server_url, self.token)
                if not response.is_ok():
                    log.debug(f"Error creating a new API token: {response.message}")
                    return ConnectionResponse(ERROR, response.message)

            return ConnectionResponse(OK, f"Created API token {token_name}")

        else:
            error = self._get_error_message(r)
            log.debug(f"Error creating new API token: {error}")
            return ConnectionResponse(
                ERROR, f"Could not create a new API token: {error}"
            )

    def logout(self) -> ConnectionResponse:
        """Disable the current session token.

        Return successfully even if no session token is set.

        Returns:
            ConnectionResponse: With status and message.
        """
        if not self.session_token:
            return ConnectionResponse(OK, "No session to close")

        # Set the token to session_token to override the API token in self.params.
        params = {"token": self.session_token}

        r = self._get("user/logout", params)

        if self._is_ok(r):
            self.session_token = ""
            return ConnectionResponse(OK, "Logged out")
        else:
            log.debug(self._get_error_message(r))
            return ConnectionResponse(ERROR, "Can't log out")

    def get_session_info(self) -> ConnectionResponse:
        """Gets the session information for the current token.

        Returns:
            ConnectionResponse: With status, message and data.

            message:
                If an error occurred.
            data:
                If successful, the session info, which is a Dict.
        """

        r = self._get("user/session/get")

        if self._is_ok(r):
            data = r.json().get("info")
            return ConnectionResponse(OK, data=data)
        else:
            log.debug(self._get_error_message(r))
            return ConnectionResponse(ERROR, "Could not get the session info")

    def delete_user_session(self, partial_token: str) -> ConnectionResponse:
        """Deletes the user session that corresponds to a partial token.

        Args:
            partial_token: The partial token included in a session from the
            user profile.

        Returns:
            ConnectionResponse: _description_
        """
        # Normally, the absence of a session token means the absence of a session.
        if not self.session_token:
            return ConnectionResponse(
                OK, "No session token found, assuming no session to close"
            )

        # Override the token since the session token is required, and not the API one.
        params = {"token": self.session_token, "partialToken": partial_token}

        r = self._get("user/session/delete", params)

        if self._is_ok(r):
            return ConnectionResponse(OK, "Deleted session")
        else:
            log.debug(self._get_error_message(r))
            return ConnectionResponse(ERROR, "Could not delete the session")

    def change_password(self, new_password: str) -> ConnectionResponse:
        """Change the user's password.

        Must be logged in with the login method to get a session token, since the
        password cannot be changed with an API token.

        Args:
            new_password: The new password to set.

        Returns:
            ConnectionResponse: With status and message.
        """
        if not self.session_token:
            return ConnectionResponse(
                ERROR, "Use login to be able to change the password"
            )

        params = {"pass": new_password}

        r = self._get("user/changePassword", params=params)

        if self._is_ok(r):
            return ConnectionResponse(OK, "Password changed")
        else:
            log.debug(self._get_error_message(r))
            return ConnectionResponse(ERROR, "Could not change password")

    def get_user_profile(self) -> ConnectionResponse:
        """Gets the user profile info.

        Returns:
            ConnectionResponse: With status, message and data.

            message:
                If an error occurred.
            data:
                If successful, the session info, which is a Dict.
        """

        r = self._get("user/profile/get")

        if self._is_ok(r):
            data = r.json().get("response")
            return ConnectionResponse(OK, data=data)
        else:
            log.debug(self._get_error_message(r))
            return ConnectionResponse(ERROR, "Could not get the user's profile")

    def set_user_profile(
        self, display_name: str = "", session_timeout: int = -1
    ) -> ConnectionResponse:
        """Sets some user profile values.

        Args:
            display_name:
                The user's display name. Defaults to "". It can be different than the
                user's username.
            session_timeout:
                The time in seconds before the user is timed out. Defaults to -1.
                Any negative value is ignored. 0 disables the timeout.

        Returns:
            ConnectionResponse: with status and message.
        """
        if not display_name and session_timeout < 0:
            return ConnectionResponse(OK, "No changes made")

        params = dict()
        if display_name:
            params["displayName"] = display_name
        if session_timeout >= 0:
            params["sessionTimeoutSeconds"] = session_timeout

        r = self._get("user/profile/set", params)

        if self._is_ok(r):
            return ConnectionResponse(OK, "Profile changes applied")
        else:
            log.debug(self._get_error_message(r))
            return ConnectionResponse(ERROR, "Could not change the user profile")

    def check_update(self) -> ConnectionResponse:
        """Check if a server update is available.

        Returns:
            ConnectionResponse: With status and message.

            message:
                If OK and an update is available, the message indicates the current
                version and the new version.
        """

        r = self._get("user/checkForUpdate")

        if self._is_ok(r):
            resp = r.json().get("response")
            if resp.get("updateAvailable"):
                old_ver = resp.get("currentVersion")
                new_ver = resp.get("updateVersion")
                return ConnectionResponse(
                    OK, f"Update from {old_ver} to {new_ver} available"
                )
            else:
                return ConnectionResponse(OK, "No update available")
        else:
            log.debug(self._get_error_message(r))
            return ConnectionResponse(ERROR, "Could not check for updates")

<<<<<<< HEAD
    def zone_api(self):
        from tdnss.zone_api import ZoneAPI

        return ZoneAPI(self)

    def settings_api(self):
        from tdnss.settings_api import SettingsAPI

        return SettingsAPI(self)
=======
    ################################ Dashboard methods ################################

    def get_stats(
        self, timeframe: str, start: str = "", end: str = ""
    ) -> ConnectionResponse:
        """Gets the stats that are displayed on the web dashboard.

        Args:
            timeframe:
                The timeframe of the logs to retrieve. Can be "lastHour", "lastDay",
                "lastWeek", "lastMonth", "lastYear" or "custom".
            start:
                The start date in UTC. Defaults to "". Only if the timeframe is
                "custom".
            end:
                The end date in UTC. Defaults to "". Only if the timeframe is "custom".

        Returns:
            ConnectionResponse: with status, message and data.

            data:
                Only if OK.

        Note:
            This function is untested.
        """
        # TODO: test this function

        params = {"type": timeframe}

        if timeframe == "custom":
            if not start or not end:
                return ConnectionResponse(
                    ERROR, "Provide a start and end dates when using a custom timeframe"
                )
            else:
                params["start"] = start
                params["end"] = end
        elif timeframe not in [
            "lastHour",
            "lastDay",
            "lastWeek",
            "lastMonth",
            "lastYear",
        ]:
            return ConnectionError(ERROR, f"Invalid timeframe {timeframe}")

        r = self._get("dashboard/stats/get", params)

        if self._is_ok(r):
            data = r.json().get("response")
            return ConnectionResponse(OK, "Received stats from the server", data=data)
        else:
            log.debug(self._get_error_message(r))
            return ConnectionResponse(ERROR, "Could not get stats from the server")

    def get_top_stats(
        self, stats_type: str, timeframe: str = "lastHour", limit: int = 1000
    ) -> ConnectionResponse:
        """Gets the top stats.

        Args:
            stats_type:
                The type of stats. Can be "TopClients", "TopDomains" or
                "TopBlockedDomains".
            timeframe:
                The timeframe of the logs to retrieve. Can be "lastHour", "lastDay",
                "lastWeek", "lastMonth" or "lastYear".
            limit:
                The maximum number of records to retrieve. Defaults to 1000.

        Returns:
            ConnectionResponse: with status, message and data.

            data:
                Only if OK.

        Note:
            This function is untested.
        """
        # TODO: test this function

        if timeframe not in [
            "lastHour",
            "lastDay",
            "lastWeek",
            "lastMonth",
            "lastYear",
        ]:
            return ConnectionResponse(ERROR, f"Invalid timeframe {timeframe}")

        if stats_type not in ["TopClients", "TopDomains", "TopBlockedDomains"]:
            return ConnectionResponse(ERROR, f"Invalid stats_type {stats_type}")

        if limit < 1:
            return ConnectionResponse(ERROR, "Limit must be positive")

        params = {"type": timeframe, "statsType": stats_type, "limit": limit}

        r = self._get("dashboard/stats/getTop", params)

        if self._is_ok(r):
            data = r.json().get("response")
            return ConnectionResponse(OK, "Received top stats", data=data)
        else:
            log.debug(self._get_error_message(r))
            return ConnectionError(ERROR, "Could not get top stats from the server")

    def delete_stats(self) -> ConnectionError:
        """Delete all stats from disk and from memory.

        Returns:
            ConnectionError: with status and message.
        """

        r = self._get("dashboard/stats/deleteAll")

        if self._is_ok(r):
            return ConnectionResponse(OK, "Deleted all stats")
        else:
            log.debug(self._get_error_message(r))
            return ConnectionResponse(ERROR, "Could not delete stats")
>>>>>>> 8e99abbd
<|MERGE_RESOLUTION|>--- conflicted
+++ resolved
@@ -531,7 +531,6 @@
             log.debug(self._get_error_message(r))
             return ConnectionResponse(ERROR, "Could not check for updates")
 
-<<<<<<< HEAD
     def zone_api(self):
         from tdnss.zone_api import ZoneAPI
 
@@ -541,127 +540,8 @@
         from tdnss.settings_api import SettingsAPI
 
         return SettingsAPI(self)
-=======
-    ################################ Dashboard methods ################################
-
-    def get_stats(
-        self, timeframe: str, start: str = "", end: str = ""
-    ) -> ConnectionResponse:
-        """Gets the stats that are displayed on the web dashboard.
-
-        Args:
-            timeframe:
-                The timeframe of the logs to retrieve. Can be "lastHour", "lastDay",
-                "lastWeek", "lastMonth", "lastYear" or "custom".
-            start:
-                The start date in UTC. Defaults to "". Only if the timeframe is
-                "custom".
-            end:
-                The end date in UTC. Defaults to "". Only if the timeframe is "custom".
-
-        Returns:
-            ConnectionResponse: with status, message and data.
-
-            data:
-                Only if OK.
-
-        Note:
-            This function is untested.
-        """
-        # TODO: test this function
-
-        params = {"type": timeframe}
-
-        if timeframe == "custom":
-            if not start or not end:
-                return ConnectionResponse(
-                    ERROR, "Provide a start and end dates when using a custom timeframe"
-                )
-            else:
-                params["start"] = start
-                params["end"] = end
-        elif timeframe not in [
-            "lastHour",
-            "lastDay",
-            "lastWeek",
-            "lastMonth",
-            "lastYear",
-        ]:
-            return ConnectionError(ERROR, f"Invalid timeframe {timeframe}")
-
-        r = self._get("dashboard/stats/get", params)
-
-        if self._is_ok(r):
-            data = r.json().get("response")
-            return ConnectionResponse(OK, "Received stats from the server", data=data)
-        else:
-            log.debug(self._get_error_message(r))
-            return ConnectionResponse(ERROR, "Could not get stats from the server")
-
-    def get_top_stats(
-        self, stats_type: str, timeframe: str = "lastHour", limit: int = 1000
-    ) -> ConnectionResponse:
-        """Gets the top stats.
-
-        Args:
-            stats_type:
-                The type of stats. Can be "TopClients", "TopDomains" or
-                "TopBlockedDomains".
-            timeframe:
-                The timeframe of the logs to retrieve. Can be "lastHour", "lastDay",
-                "lastWeek", "lastMonth" or "lastYear".
-            limit:
-                The maximum number of records to retrieve. Defaults to 1000.
-
-        Returns:
-            ConnectionResponse: with status, message and data.
-
-            data:
-                Only if OK.
-
-        Note:
-            This function is untested.
-        """
-        # TODO: test this function
-
-        if timeframe not in [
-            "lastHour",
-            "lastDay",
-            "lastWeek",
-            "lastMonth",
-            "lastYear",
-        ]:
-            return ConnectionResponse(ERROR, f"Invalid timeframe {timeframe}")
-
-        if stats_type not in ["TopClients", "TopDomains", "TopBlockedDomains"]:
-            return ConnectionResponse(ERROR, f"Invalid stats_type {stats_type}")
-
-        if limit < 1:
-            return ConnectionResponse(ERROR, "Limit must be positive")
-
-        params = {"type": timeframe, "statsType": stats_type, "limit": limit}
-
-        r = self._get("dashboard/stats/getTop", params)
-
-        if self._is_ok(r):
-            data = r.json().get("response")
-            return ConnectionResponse(OK, "Received top stats", data=data)
-        else:
-            log.debug(self._get_error_message(r))
-            return ConnectionError(ERROR, "Could not get top stats from the server")
-
-    def delete_stats(self) -> ConnectionError:
-        """Delete all stats from disk and from memory.
-
-        Returns:
-            ConnectionError: with status and message.
-        """
-
-        r = self._get("dashboard/stats/deleteAll")
-
-        if self._is_ok(r):
-            return ConnectionResponse(OK, "Deleted all stats")
-        else:
-            log.debug(self._get_error_message(r))
-            return ConnectionResponse(ERROR, "Could not delete stats")
->>>>>>> 8e99abbd
+
+    def dashboard_api(self):
+        from tdnss.dashboard import DashboardAPI
+
+        return DashboardAPI(self)